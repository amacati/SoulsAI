--- conflicted
+++ resolved
@@ -103,7 +103,7 @@
 
         # We upload the network weights to Redis in a separate process to avoid blocking the main
         # training loop. The performance impact for small networks is negligible, but for larger
-        # networks it can become significant.
+        # networks it can become significant
         self.agent.share_memory()
         self.eps_scheduler.share_memory()
         cxt = torch.multiprocessing.get_context("spawn")
@@ -121,18 +121,11 @@
                                                  daemon=True)
         self.model_publish_process.start()
 
-<<<<<<< HEAD
         # We also asynchronously receive samples from the clients to interleave the training and
         # sample receiving
         secret = load_redis_secret(Path("/run/secrets/redis_secret"))
         self._sample_connector = DQNServerConnector("redis", secret)
 
-        if self.config.checkpoint.load:
-            self.load_checkpoint(Path(__file__).parents[4] / "saves/checkpoint")
-            logger.info("Checkpoint loading complete")
-
-=======
->>>>>>> 1e073b29
         self.agent.model_id = str(uuid4())
         self.model_ids.append(self.agent.model_id)
         logger.info(f"Initial model ID: {self.agent.model_id}")
