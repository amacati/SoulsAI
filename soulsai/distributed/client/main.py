"""This script is the main function for starting the sampling client.

Clients read the local configuration, connect to the training server, and download the current
training configuration. Clients then enter the main training loop and start to generate samples from
the environment.

Note:
    If you train on SoulsGym, the player has to be loaded into the game in order to start training.
    Also remember to not interact with your keyboard in any way during training with SoulsGym.

Example:
    To start training on a client, make sure you have configured the correct Redis address in the
    config files, and the server is running. You can then start the training by running the script
    from the package root folder:

        $ python soulsai/distributed/client/main.py
"""
from pathlib import Path
import logging
from typing import Tuple, List

import torch.multiprocessing as mp
import numpy as np
import soulsgym  # noqa: F401, needs to register SoulsGym envs with gym module

from soulsai.distributed.client.dqn_client import dqn_client
from soulsai.distributed.client.ppo_client import ppo_client
from soulsai.utils import load_config
from soulsai.data.transformation import GameStateTransformer
from soulsai.exception import InvalidConfigError
from soulsai.utils import load_remote_config, load_redis_secret


def dqn_encode_sample(state: np.ndarray, action: int, reward: float, next_state: np.ndarray,
                      done: bool, info: dict) -> Tuple[List, int, float, List, bool, dict]:
    """Encode a sample for messaging with redis.

    The sample can only consist of Python types, therefore we have to convert the state arrays to
    lists.

    Args:
        state: Environment state.
        action: Chosen action.
        reward: Reward.
        next_state: Next environment state
        done: Done flag.
        info: Additional environment info.

    Returns:
        The converted sample.
    """
    return (state.tolist(), action, reward, next_state.tolist(), done, info)


def ppo_encode_sample(state: np.ndarray, action: int, action_prob: float, reward: float,
                      done: bool) -> Tuple[List, int, float, float, bool]:
    """Encode a sample for messaging with redis.

    The sample can only consist of Python types, therefore we have to convert the state arrays to
    lists.

    Args:
        state: Environment state.
        action: Chosen action.
        action_prob: Action probability.
        reward: Reward.
        done: Done flag.

    Returns:
        The converted sample.
    """
    return (state.tolist(), action, action_prob, reward, done)


def dqn_encode_tel(total_reward: float, steps: int, state: np.ndarray, eps: float) -> dict:
    """Encode a telemetry data point for messaging with redis.

    The telemetry node expects dictionaries with predefined entries, so we have to provide a
    function that maps the training statistics to the telemetry format.

    Args:
        total_reward: The total achieved reward in this episode.
        steps: The number of steps during this episode.
        state: The final episode state.
        eps: The current epsilon value.

    Returns:
        A dictionary with the expected telemetry keys.
    """
    return {
        "reward": total_reward,
        "steps": steps,
        "boss_hp": float(state[2]),
        "win": bool(state[2] == 0),
        "eps": eps
    }


def ppo_encode_tel(total_reward: float, steps: int, state: np.ndarray) -> dict:
    """Encode a telemetry data point for messaging with redis.

    The telemetry node expects dictionaries with predefined entries, so we have to provide a
    function that maps the message to the telemetry format.

    Args:
        total_reward: The total episode reward.
        steps: The total episode steps.
        state: The last episode state. Unused in this case.

    Returns:
        A dictionary with the expected telemetry keys.
    """
    return {
        "reward": total_reward,
        "steps": steps,
        "boss_hp": float(state[2]),
        "win": bool(state[2] == 0),
        "eps": 0
    }


if __name__ == "__main__":
    mp.set_start_method("spawn")
    logging.basicConfig()
    node_dir = Path(__file__).parents[3] / "config"
    config = load_config(node_dir / "config_d.yaml", node_dir / "config.yaml")
    secret = load_redis_secret(Path(__file__).parents[3] / "config" / "redis.secret")
    config = load_remote_config(config.redis_address, secret)
    tf_transformer = GameStateTransformer()
    if config.algorithm.lower() == "dqn":
        dqn_client(config,
<<<<<<< HEAD
                   tf_state_callback=tf_transformer.transform,
=======
                   tf_obs_callback=tf_transformer.transform,
>>>>>>> e0cf83a7
                   encode_sample=dqn_encode_sample,
                   encode_tel=dqn_encode_tel,
                   episode_end_callback=tf_transformer.reset)
    elif config.algorithm.lower() == "ppo":
        ppo_client(config,
<<<<<<< HEAD
                   tf_state_callback=tf_transformer.transform,
=======
                   tf_obs_callback=tf_transformer.transform,
>>>>>>> e0cf83a7
                   encode_sample=ppo_encode_sample,
                   encode_tel=ppo_encode_tel,
                   episode_end_callback=tf_transformer.reset)
    else:
        raise InvalidConfigError(f"Algorithm type {config.algorithm} is not supported")<|MERGE_RESOLUTION|>--- conflicted
+++ resolved
@@ -129,21 +129,13 @@
     tf_transformer = GameStateTransformer()
     if config.algorithm.lower() == "dqn":
         dqn_client(config,
-<<<<<<< HEAD
-                   tf_state_callback=tf_transformer.transform,
-=======
                    tf_obs_callback=tf_transformer.transform,
->>>>>>> e0cf83a7
                    encode_sample=dqn_encode_sample,
                    encode_tel=dqn_encode_tel,
                    episode_end_callback=tf_transformer.reset)
     elif config.algorithm.lower() == "ppo":
         ppo_client(config,
-<<<<<<< HEAD
-                   tf_state_callback=tf_transformer.transform,
-=======
                    tf_obs_callback=tf_transformer.transform,
->>>>>>> e0cf83a7
                    encode_sample=ppo_encode_sample,
                    encode_tel=ppo_encode_tel,
                    episode_end_callback=tf_transformer.reset)
