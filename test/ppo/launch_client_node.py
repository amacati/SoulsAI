"""Launch script for the test version of the PPO training client compatible with LunarLander-v2."""
from pathlib import Path
from typing import Tuple, List

import numpy as np

from soulsai.distributed.client.ppo_client import ppo_client
from soulsai.utils import load_config


def encode_tel(total_reward: float, steps: int, state: np.ndarray) -> dict:
    """Encode a telemetry data point for messaging with redis.

    The telemetry node expects dictionaries with predefined entries, so we have to provide a
    function that maps the message to the telemetry format.

    Args:
        total_reward: The total episode reward.
        steps: The total episode steps.
        state: The last episode state. Unused in this case.

    Returns:
        A dictionary with the expected telemetry keys.
    """
    return {
        "reward": total_reward,
        "steps": steps,
        "boss_hp": 0,
        "win": bool(total_reward > 200),  # Avoid np.bool_
        "eps": 0
    }


def encode_sample(state: np.ndarray, action: int, action_prob: float, reward: float,
                  done: bool) -> Tuple[List, int, float, float, bool]:
    """Encode a sample for messaging with redis.

    The sample can only consist of Python types, therefore we have to convert the state arrays to
    lists.

    Args:
        state: Environment state.
        action: Chosen action.
        action_prob: Action probability.
        reward: Reward.
        done: Done flag.

    Returns:
        The converted sample.
    """
    return (state.tolist(), action, action_prob, reward, done)


if __name__ == "__main__":
    root_dir = Path(__file__).parents[1]
    config = load_config(root_dir / "common" / "config_d.yaml", root_dir / "ppo" / "config.yaml")
    ppo_client(config,
<<<<<<< HEAD
               tf_state_callback=lambda x: x,
=======
               tf_obs_callback=lambda x: x,
>>>>>>> e0cf83a7
               encode_sample=encode_sample,
               encode_tel=encode_tel)<|MERGE_RESOLUTION|>--- conflicted
+++ resolved
@@ -55,10 +55,6 @@
     root_dir = Path(__file__).parents[1]
     config = load_config(root_dir / "common" / "config_d.yaml", root_dir / "ppo" / "config.yaml")
     ppo_client(config,
-<<<<<<< HEAD
-               tf_state_callback=lambda x: x,
-=======
                tf_obs_callback=lambda x: x,
->>>>>>> e0cf83a7
                encode_sample=encode_sample,
                encode_tel=encode_tel)